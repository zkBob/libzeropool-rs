use kvdb::KeyValueDB;
use libzeropool::{
    constants,
    fawkes_crypto::ff_uint::PrimeField,
    fawkes_crypto::{
        core::sizedvec::SizedVec,
        ff_uint::Num,
        ff_uint::{NumRepr, Uint},
        rand::Rng,
    },
    native::{
        account::Account,
        boundednum::BoundedNum,
        cipher,
        key::derive_key_p_d,
        note::Note,
        params::PoolParams,
        tx::{
            make_delta, nullifier, nullifier_intermediate_hash,
            out_commitment_hash, tx_hash, tx_sign,
            TransferPub, TransferSec,
            Tx,
        },
    },
};

use serde::{Deserialize, Serialize};
use std::{convert::TryInto, io::Write, ops::Range};
use thiserror::Error;

use self::state::{State, Transaction};
use crate::{
    address::{format_address, parse_address, AddressParseError},
    pools::Pool,
    keys::{reduce_sk, Keys},
    random::CustomRng,
    merkle::Hash,
    utils::{keccak256, zero_note, zero_proof},
};

pub mod state;



#[derive(Debug, Error)]
pub enum CreateTxError {
    #[error("Too many outputs: expected {max} max got {got}")]
    TooManyOutputs { max: usize, got: usize },
    #[error("Too few outputs: expected {min} min got {got}")]
    TooFewOutputs { min: usize, got: usize },
    #[error("Could not get merkle proof for leaf {0}")]
    ProofNotFound(u64),
    #[error("Failed to parse address: {0}")]
    AddressParseError(#[from] AddressParseError),
    #[error("The provided zkAddress belong to the wrong pool ({provided}, {expected})")]
    MismatchedPools { provided: String, expected: String },
    #[error("Insufficient balance: sum of outputs is greater than sum of inputs: {0} > {1}")]
    InsufficientBalance(String, String),
    #[error("Insufficient energy: available {0}, received {1}")]
    InsufficientEnergy(String, String),
    #[error("Failed to serialize transaction: {0}")]
    IoError(#[from] std::io::Error),
}

#[derive(Serialize, Deserialize, Default, Clone)]
pub struct StateFragment<Fr: PrimeField> {
    pub new_leafs: Vec<(u64, Vec<Hash<Fr>>)>,
    pub new_commitments: Vec<(u64, Hash<Fr>)>,
    pub new_accounts: Vec<(u64, Account<Fr>)>,
    pub new_notes: Vec<(u64, Note<Fr>)>,
}

#[derive(Serialize, Deserialize, Clone)]
pub struct TransactionData<Fr: PrimeField> {
    pub public: TransferPub<Fr>,
    pub secret: TransferSec<Fr>,
    pub ciphertext: Vec<u8>,
    pub memo: Vec<u8>,
    pub commitment_root: Num<Fr>,
    pub out_hashes: SizedVec<Num<Fr>, { constants::OUT + 1 }>,
}

#[derive(Serialize, Deserialize, Clone)]
pub struct TransactionInputs<Fr: PrimeField> {
    pub account: (u64, Account<Fr>),
    pub intermediate_nullifier: Num<Fr>,   // intermediate nullifier hash
    pub notes: Vec<(u64, Note<Fr>)>,
}

pub type TokenAmount<Fr> = BoundedNum<Fr, { constants::BALANCE_SIZE_BITS }>;

#[derive(Debug, Serialize, Deserialize, Clone)]
pub struct TxOutput<Fr: PrimeField> {
    pub to: String,
    pub amount: TokenAmount<Fr>,
}

#[derive(Debug, Serialize, Deserialize, Clone)]
pub enum TxType<Fr: PrimeField> {
    // fee, data, tx_outputs
    Transfer(TokenAmount<Fr>, Vec<u8>, Vec<TxOutput<Fr>>),
    // fee, data, deposit_amount
    Deposit(TokenAmount<Fr>, Vec<u8>, TokenAmount<Fr>),
    // fee, data, deposit_amount, deadline, holder
    DepositPermittable(
        TokenAmount<Fr>,
        Vec<u8>,
        TokenAmount<Fr>,
        u64,
        Vec<u8>
    ),
    // fee, data, withdraw_amount, to, native_amount, energy_amount
    Withdraw(
        TokenAmount<Fr>,
        Vec<u8>,
        TokenAmount<Fr>,
        Vec<u8>,
        TokenAmount<Fr>,
        TokenAmount<Fr>,
    ),
}

pub struct UserAccount<D: KeyValueDB, P: PoolParams> {
    pub pool: Pool,
    pub keys: Keys<P>,
    pub params: P,
    pub state: State<D, P>,
    pub sign_callback: Option<Box<dyn Fn(&[u8]) -> Vec<u8>>>, // TODO: Find a way to make it async
}

impl<D, P> UserAccount<D, P>
where
    D: KeyValueDB,
    P: PoolParams,
    P::Fr: 'static,
{
    /// Initializes UserAccount with a spending key that has to be an element of the prime field Fs (p = 6554484396890773809930967563523245729705921265872317281365359162392183254199).
    pub fn new(sk: Num<P::Fs>, pool: Pool, state: State<D, P>, params: P) -> Self {
        let keys = Keys::derive(sk, &params);

        UserAccount {
            pool,
            keys,
            state,
            params,
            sign_callback: None,
        }
    }

    /// Same as constructor but accepts arbitrary data as spending key.
    pub fn from_seed(seed: &[u8], pool: Pool, state: State<D, P>, params: P) -> Self {
        let sk = reduce_sk(seed);
        Self::new(sk, pool, state, params)
    }

    fn generate_address_components(
        &self,
    ) -> (
        BoundedNum<P::Fr, { constants::DIVERSIFIER_SIZE_BITS }>,
        Num<P::Fr>,
    ) {
        let mut rng = CustomRng;

        let d: BoundedNum<_, { constants::DIVERSIFIER_SIZE_BITS }> = rng.gen();
        let pk_d = derive_key_p_d(d.to_num(), self.keys.eta, &self.params);
        (d, pk_d.x)
    }

    /// Generates a new private address for the current pool
    pub fn generate_address(&self) -> String {
        let (d, p_d) = self.generate_address_components();

        format_address::<P>(d, p_d, Some(self.pool))
    }

    /// Generates a new private generic address (for all pools)
    pub fn generate_universal_address(&self) -> String {
        let (d, p_d) = self.generate_address_components();

        format_address::<P>(d, p_d, None)
    }

    pub fn generate_address_from_components(
        &self,
        d: BoundedNum<P::Fr, { constants::DIVERSIFIER_SIZE_BITS }>,
        p_d: Num<P::Fr>
    ) -> String {
        format_address::<P>(d, p_d, Some(self.pool))
    }

    pub fn gen_address_for_seed(&self, seed: &[u8]) -> String {
        let mut rng = CustomRng;

        let sk = reduce_sk(seed);
        let keys = Keys::derive(sk, &self.params);
        let d: BoundedNum<_, { constants::DIVERSIFIER_SIZE_BITS }> = rng.gen();
        let pk_d = derive_key_p_d(d.to_num(), keys.eta, &self.params);

        format_address::<P>(d, pk_d.x, Some(self.pool))
    }

    pub fn validate_address(&self, address: &str) -> bool {
        match parse_address(address, &self.params) {
            Ok((_, _, pool)) => {
                match pool {
                    Some(pool) => pool == self.pool,
                    None => true
                }
            },
            Err(_) => false,
        }
    }

    pub fn is_own_address(&self, address: &str) -> bool {
        match parse_address::<P>(address, &self.params) {
            Ok((d, p_d, pool)) => {
                let is_correct_pool = match pool {
                    Some(pool) => pool == self.pool,
                    None => true,
                };
                self.is_derived_from_our_sk(d, p_d) && is_correct_pool
            },
            Err(_) => false
        }
    }

    pub fn is_derived_from_our_sk(&self, d: BoundedNum<P::Fr, { constants::DIVERSIFIER_SIZE_BITS }>, p_d: Num<P::Fr>) -> bool {
        derive_key_p_d(d.to_num(), self.keys.eta, &self.params).x == p_d
    }

    /// Attempts to decrypt notes.
    pub fn decrypt_notes(&self, data: Vec<u8>) -> Vec<Option<Note<P::Fr>>> {
        cipher::decrypt_in(self.keys.eta, &data, &self.params)
    }

    /// Attempts to decrypt account and notes.
    pub fn decrypt_pair(&self, data: Vec<u8>) -> Option<(Account<P::Fr>, Vec<Note<P::Fr>>)> {
        cipher::decrypt_out(self.keys.eta, &data, &self.params)
    }

<<<<<<< HEAD
    pub fn is_own_address(&self, address: &str) -> bool {
        let mut result = false;
        if let Ok((d, p_d)) = parse_address::<P>(address, &self.params) {
            let own_p_d = derive_key_p_d(d.to_num(), self.keys.eta, &self.params).x;
            result = own_p_d == p_d;
        }

        result
    }

    fn initial_account(&self) -> Account<P::Fr> {
        // Initial account should have d = pool_id to protect from reply attacks
        let d = self.pool_id;
        let p_d = derive_key_p_d(d.to_num(), self.keys.eta, &self.params).x;
        
        Account {
            d: self.pool_id,
            p_d,
            i: BoundedNum::new(Num::ZERO),
            b: BoundedNum::new(Num::ZERO),
            e: BoundedNum::new(Num::ZERO),
        }
    }

=======
>>>>>>> 3334d84c
    /// Constructs a transaction.
    pub fn create_tx(
        &self,
        tx: TxType<P::Fr>,
        delta_index: Option<u64>,
        extra_state: Option<StateFragment<P::Fr>>
    ) -> Result<TransactionData<P::Fr>, CreateTxError> {
        let mut rng = CustomRng;
        let keys = self.keys.clone();
        let state = &self.state;

        let extra_state = extra_state.unwrap_or(
            StateFragment {
                new_leafs: [].to_vec(),
                new_commitments: [].to_vec(),
                new_accounts: [].to_vec(),
                new_notes: [].to_vec(),
            }
        );

        // initial input account (from optimistic state)
        let (in_account_optimistic_index, in_account_optimistic) = {
            let last_acc = extra_state.new_accounts.last();
            match last_acc {
                Some(last_acc) => (Some(last_acc.0), Some(last_acc.1)),
                _ => (None, None),
            }
        };

        // initial input account (from non-optimistic state)
        let in_account = in_account_optimistic.unwrap_or_else(|| {
<<<<<<< HEAD
            state.latest_account.unwrap_or_else(|| self.initial_account())
=======
            state.latest_account.unwrap_or_else(|| {
                // Initial account should have d = pool_id to protect from reply attacks
                let d = self.pool.pool_id_num().to_num();
                let p_d = derive_key_p_d(d, self.keys.eta, &self.params).x;
                Account {
                    d: BoundedNum::new(d),
                    p_d,
                    i: BoundedNum::new(Num::ZERO),
                    b: BoundedNum::new(Num::ZERO),
                    e: BoundedNum::new(Num::ZERO),
                }
            })
>>>>>>> 3334d84c
        });

        let tree = &self.state.tree;

        let in_account_index = in_account_optimistic_index.or(state.latest_account_index);

        // initial usable note index
        let next_usable_index = state.earliest_usable_index_optimistic(&extra_state.new_accounts, &extra_state.new_notes);

        let latest_note_index_optimistic = extra_state.new_notes
            .last()
            .map(|indexed_note| indexed_note.0)
            .unwrap_or(state.latest_note_index);

        // Should be provided by relayer together with note proofs, but as a fallback
        // take the next index of the tree (optimistic part included).
        let delta_index = Num::from(delta_index.unwrap_or_else( || {
            let next_by_optimistic_leaf = extra_state.new_leafs
                .last()
                .map(|leafs| {
                    (((leafs.0 + (leafs.1.len() as u64) - 1) >> constants::OUTPLUSONELOG) + 1) << constants::OUTPLUSONELOG
                });
            let next_by_optimistic_commitment = extra_state.new_commitments
                .last()
                .map(|commitment| {
                    ((commitment.0  >> constants::OUTPLUSONELOG) + 1) << constants::OUTPLUSONELOG
                });
            next_by_optimistic_leaf
                .into_iter()
                .chain(next_by_optimistic_commitment)
                .max()
                .unwrap_or_else(|| self.state.tree.next_index())
        }));

        let (fee, tx_data, user_data) = {
            let mut tx_data: Vec<u8> = vec![];
            match &tx {
                TxType::Deposit(fee, user_data, _) => {
                    let raw_fee: u64 = fee.to_num().try_into().unwrap();
                    tx_data.write_all(&raw_fee.to_be_bytes()).unwrap();
                    (fee, tx_data, user_data)
                }
                TxType::DepositPermittable(fee, user_data, _, deadline, holder) => {
                    let raw_fee: u64 = fee.to_num().try_into().unwrap();

                    tx_data.write_all(&raw_fee.to_be_bytes()).unwrap();
                    tx_data.write_all(&deadline.to_be_bytes()).unwrap();
                    tx_data.append(&mut holder.clone());
                    
                    (fee, tx_data, user_data)
                }
                TxType::Transfer(fee, user_data, _) => {
                    let raw_fee: u64 = fee.to_num().try_into().unwrap();
                    tx_data.write_all(&raw_fee.to_be_bytes()).unwrap();
                    (fee, tx_data, user_data)
                }
                TxType::Withdraw(fee, user_data, _, reciever, native_amount, _) => {
                    let raw_fee: u64 = fee.to_num().try_into().unwrap();
                    let raw_native_amount: u64 = native_amount.to_num().try_into().unwrap();

                    tx_data.write_all(&raw_fee.to_be_bytes()).unwrap();
                    tx_data.write_all(&raw_native_amount.to_be_bytes()).unwrap();
                    tx_data.append(&mut reciever.clone());

                    (fee, tx_data, user_data)
                }
            }
        };

        // Optimistic available notes
        let optimistic_available_notes = extra_state.new_notes
            .into_iter()
            .filter(|indexed_note| indexed_note.0 >= next_usable_index);

        // Fetch constants::IN usable notes from state
        let in_notes_original: Vec<(u64, Note<P::Fr>)> = state
            .txs
            .iter_slice(next_usable_index..=state.latest_note_index)
            .filter_map(|(index, tx)| match tx {
                Transaction::Note(note) => Some((index, note)),
                _ => None,
            })
            .chain(optimistic_available_notes)
            .take(constants::IN)
            .collect();
        
        let spend_interval_index = in_notes_original
            .last()
            .map(|(index, _)| *index + 1)
            .unwrap_or(if latest_note_index_optimistic > 0 { latest_note_index_optimistic + 1 } else { 0 });

        // Calculate total balance (account + constants::IN notes).
        let mut input_value = in_account.b.to_num();
        for (_index, note) in &in_notes_original {
            input_value += note.b.to_num();
        }

        let mut output_value = Num::ZERO;

        let (num_real_out_notes, out_notes): (_, SizedVec<_, { constants::OUT }>) =
            if let TxType::Transfer(_, _, outputs) = &tx {
                if outputs.len() > constants::OUT {
                    return Err(CreateTxError::TooManyOutputs {
                        max: constants::OUT,
                        got: outputs.len(),
                    });
                }

                let out_notes = outputs
                    .iter()
                    .map(|dest| {
                        let (to_d, to_p_d, pool) = parse_address::<P>(&dest.to, &self.params)?;

                        if pool.is_none() || pool.unwrap() == self.pool {
                            output_value += dest.amount.to_num();
                            Ok(Note {
                                d: to_d,
                                p_d: to_p_d,
                                b: dest.amount,
                                t: rng.gen(),
                            })
                        } else {
                            Err(CreateTxError::MismatchedPools { provided: pool.unwrap().to_string(), expected: self.pool.to_string() })
                        }
                    })
                    // fill out remaining output notes with zeroes
                    .chain((0..).map(|_| Ok(zero_note())))
                    .take(constants::OUT)
                    .collect::<Result<SizedVec<_, { constants::OUT }>, CreateTxError>>()?;

                (outputs.len(), out_notes)
            } else {
                (0, (0..).map(|_| zero_note()).take(constants::OUT).collect())
            };

        let mut delta_value = -fee.as_num();
        // By default all account energy will be withdrawn on withdraw tx
        let mut delta_energy = Num::ZERO;

        let in_account_pos = in_account_index.unwrap_or(0);

        let mut input_energy = in_account.e.to_num();
        input_energy += in_account.b.to_num() * (delta_index - Num::from(in_account_pos));

        for (note_index, note) in &in_notes_original {
            input_energy += note.b.to_num() * (delta_index - Num::from(*note_index));
        }
        let new_balance = match &tx {
            TxType::Transfer(_, _, _) => {
                if input_value.to_uint() >= (output_value + fee.as_num()).to_uint() {
                    input_value - output_value - fee.as_num()
                } else {
                    return Err(CreateTxError::InsufficientBalance(
                        (output_value + fee.as_num()).to_string(),
                        input_value.to_string(),
                    ));
                }
            }
            TxType::Withdraw(_, _, amount, _, _, energy) => {
                let amount = amount.to_num();
                let energy = energy.to_num();

                if energy.to_uint() > input_energy.to_uint() {
                    return Err(CreateTxError::InsufficientEnergy(
                        input_energy.to_string(),
                        energy.to_string(),
                    ));
                }

                delta_energy -= energy;
                delta_value -= amount;

                if input_value.to_uint() >= amount.to_uint() {
                    input_value + delta_value
                } else {
                    return Err(CreateTxError::InsufficientBalance(
                        delta_value.to_string(),
                        input_value.to_string(),
                    ));
                }
            }
            TxType::Deposit(_, _, amount) | TxType::DepositPermittable(_, _, amount, _, _) => {
                delta_value += amount.to_num();
                input_value + delta_value
            }
        };

        let (d, p_d) = self.generate_address_components();
        let out_account = Account {
            d,
            p_d,
            i: BoundedNum::new(Num::from(spend_interval_index)),
            b: BoundedNum::new(new_balance),
            e: BoundedNum::new(delta_energy + input_energy),
        };

        let in_account_hash = in_account.hash(&self.params);
        let nullifier = nullifier(
            in_account_hash,
            keys.eta,
            in_account_pos.into(),
            &self.params,
        );

        let ciphertext = {
            let entropy: [u8; 32] = rng.gen();

            // No need to include all the zero notes in the encrypted transaction
            let out_notes = &out_notes[0..num_real_out_notes];

            cipher::encrypt(&entropy, keys.eta, out_account, out_notes, &self.params)
        };

        // Hash input account + notes filling remaining space with non-hashed zeroes
        let owned_zero_notes = (0..).map(|_| {
            let d: BoundedNum<_, { constants::DIVERSIFIER_SIZE_BITS }> = rng.gen();
            let p_d = derive_key_p_d::<P, P::Fr>(d.to_num(), keys.eta, &self.params).x;
            Note {
                d,
                p_d,
                b: BoundedNum::new(Num::ZERO),
                t: rng.gen(),
            }
        });
        let in_notes: SizedVec<Note<P::Fr>, { constants::IN }> = in_notes_original
            .iter()
            .map(|(_, note)| note)
            .cloned()
            .chain(owned_zero_notes)
            .take(constants::IN)
            .collect();
        let in_note_hashes = in_notes.iter().map(|note| note.hash(&self.params));
        let input_hashes: SizedVec<_, { constants::IN + 1 }> = [in_account_hash]
            .iter()
            .copied()
            .chain(in_note_hashes)
            .collect();

        // Same with output
        let out_account_hash = out_account.hash(&self.params);
        let out_note_hashes = out_notes.iter().map(|n| n.hash(&self.params));
        let out_hashes: SizedVec<Num<P::Fr>, { constants::OUT + 1 }> = [out_account_hash]
            .iter()
            .copied()
            .chain(out_note_hashes)
            .collect();

        let out_commit = out_commitment_hash(out_hashes.as_slice(), &self.params);
        let tx_hash = tx_hash(input_hashes.as_slice(), out_commit, &self.params);

        let delta = make_delta::<P::Fr>(
            delta_value,
            delta_energy,
            delta_index,
            self.pool.pool_id_num().to_num(),
        );

        // calculate virtual subtree from the optimistic state
        let new_leafs = extra_state.new_leafs.iter().cloned();
        let new_commitments = extra_state.new_commitments.iter().cloned();
        let (mut virtual_nodes, update_boundaries) = tree.get_virtual_subtree(new_leafs, new_commitments);

        let root: Num<P::Fr> = tree.get_root_optimistic(&mut virtual_nodes, &update_boundaries);

        // memo = tx_specific_data, ciphertext, user_defined_data
        let mut memo_data = {
            let tx_data_size = tx_data.len();
            let ciphertext_size = ciphertext.len();
            let user_data_size = user_data.len();
            Vec::with_capacity(tx_data_size + ciphertext_size + user_data_size)
        };

        #[allow(clippy::redundant_clone)]
        memo_data.append(&mut tx_data.clone());
        memo_data.extend(&ciphertext);
        memo_data.append(&mut user_data.clone());

        let memo_hash = keccak256(&memo_data);
        let memo = Num::from_uint_reduced(NumRepr(Uint::from_big_endian(&memo_hash)));

        let public = TransferPub::<P::Fr> {
            root,
            nullifier,
            out_commit,
            delta,
            memo,
        };

        let tx = Tx {
            input: (in_account, in_notes),
            output: (out_account, out_notes),
        };

        let (eddsa_s, eddsa_r) = tx_sign(keys.sk, tx_hash, &self.params);

        let account_proof = in_account_index.map_or_else(
            || Ok(zero_proof()),
            |i| {
                tree.get_proof_optimistic_index(i, &mut virtual_nodes, &update_boundaries)
                    .ok_or(CreateTxError::ProofNotFound(i))
            },
        )?;
        let note_proofs = in_notes_original
            .iter()
            .copied()
            .map(|(index, _note)| {
                tree.get_proof_optimistic_index(index, &mut virtual_nodes, &update_boundaries)
                    .ok_or(CreateTxError::ProofNotFound(index))
            })
            .chain((0..).map(|_| Ok(zero_proof())))
            .take(constants::IN)
            .collect::<Result<_, _>>()?;

        
        let secret = TransferSec::<P::Fr> {
            tx,
            in_proof: (account_proof, note_proofs),
            eddsa_s: eddsa_s.to_other().unwrap(),
            eddsa_r,
            eddsa_a: keys.a,
        };

        Ok(TransactionData {
            public,
            secret,
            ciphertext,
            memo: memo_data,
            commitment_root: out_commit,
            out_hashes,
        })
    }

    pub fn get_tx_input(&self, index: u64) -> Option<TransactionInputs<P::Fr>> {
        let account = match self.state.get_account(index) {
            Some(acc) => acc,
            _ => return None,
        };

        let input_acc = self.state.get_previous_account(index).unwrap_or_else(|| (0, self.initial_account()));
        let note_lower_bound = input_acc.1.i.to_num().try_into().unwrap();
        let note_upper_bound = account.i.to_num().try_into().unwrap();
        let notes_range: Range<u64> = note_lower_bound..note_upper_bound;
        let input_notes = self.state.get_notes_in_range(notes_range);

        let params = &self.params;
        let inh = nullifier_intermediate_hash(input_acc.1.hash(params), self.keys.eta, index.into(), params);

        Some(TransactionInputs {
            account: input_acc,
            intermediate_nullifier: inh,
            notes: input_notes,
        })
    }
}

#[cfg(test)]
mod tests {
    use std::str::FromStr;

    use super::*;
    use libzeropool::POOL_PARAMS;
    use crate::random::CustomRng;

    #[test]
    fn test_create_tx_deposit_zero() {
        let state = State::init_test(POOL_PARAMS.clone());
        let acc = UserAccount::new(Num::ZERO, Pool::PolygonBOB, state, POOL_PARAMS.clone());

        acc.create_tx(
            TxType::Deposit(
                BoundedNum::ZERO,
                vec![],
                BoundedNum::ZERO,
            ),
            None,
            None,
        )
        .unwrap();
    }

    #[test]
    fn test_create_tx_deposit_one() {
        let state = State::init_test(POOL_PARAMS.clone());
        let acc = UserAccount::new(Num::ZERO, Pool::PolygonBOB, state, POOL_PARAMS.clone());

        acc.create_tx(
            TxType::Deposit(
                BoundedNum::new(Num::ZERO),
                vec![],
                BoundedNum::new(Num::ONE),
            ),
            None,
            None,
        )
        .unwrap();
    }

    // It's ok to transfer 0 while balance = 0
    #[test]
    fn test_create_tx_transfer_zero() {
        let state = State::init_test(POOL_PARAMS.clone());
        let acc = UserAccount::new(Num::ZERO, Pool::PolygonBOB, state, POOL_PARAMS.clone());

        let addr = acc.generate_address();

        let out = TxOutput {
            to: addr,
            amount: BoundedNum::new(Num::ZERO),
        };

        acc.create_tx(
            TxType::Transfer(BoundedNum::new(Num::ZERO), vec![], vec![out]),
            None,
            None,
        )
        .unwrap();
    }

    #[test]
    #[should_panic]
    fn test_create_tx_transfer_one_no_balance() {
        let state = State::init_test(POOL_PARAMS.clone());
        let acc = UserAccount::new(Num::ZERO, Pool::PolygonBOB, state, POOL_PARAMS.clone());

        let addr = acc.generate_address();

        let out = TxOutput {
            to: addr,
            amount: BoundedNum::new(Num::ONE),
        };

        acc.create_tx(
            TxType::Transfer(BoundedNum::new(Num::ZERO), vec![], vec![out]),
            None,
            None,
        )
        .unwrap();
    }

    #[test]
    fn test_user_account_is_own_address() {
        let acc_1 = UserAccount::new(
            Num::ZERO,
            Pool::GoerliBOB,
            State::init_test(POOL_PARAMS.clone()),
            POOL_PARAMS.clone(),
        );
        let acc_2 = UserAccount::new(
            Num::ONE,
            Pool::GoerliBOB,
            State::init_test(POOL_PARAMS.clone()),
            POOL_PARAMS.clone(),
        );

        let address_1 = acc_1.generate_address();
        let address_2 = acc_2.generate_address();

        assert!(acc_1.is_own_address(&address_1));
        assert!(acc_2.is_own_address(&address_2));

        assert!(!acc_1.is_own_address(&address_2));
        assert!(!acc_2.is_own_address(&address_1));
    }

    #[test]
<<<<<<< HEAD
    fn test_tx_inputs() {
        let params = POOL_PARAMS.clone();
        let mut rng = CustomRng;
        let state = State::init_test(POOL_PARAMS.clone());
        let mut user_account = UserAccount::new(Num::ZERO, Num::ZERO, state, POOL_PARAMS.clone());

        let mut acc0 = Account::sample(&mut rng, &params);
        acc0.i = BoundedNum::new(Num::from_str("0").unwrap());
        let mut acc1 = Account::sample(&mut rng, &params);
        acc1.i = BoundedNum::new(Num::from_str("51").unwrap());
        let mut acc2 = Account::sample(&mut rng, &params);
        acc2.i = BoundedNum::new(Num::from_str("259").unwrap());

        let note0 = (50, Note::sample(&mut rng, &params));
        let note1 = (257, Note::sample(&mut rng, &params));
        let note2 = (258, Note::sample(&mut rng, &params));
        let note3 = (259, Note::sample(&mut rng, &params));
        let note4 = (300, Note::sample(&mut rng, &params));
        let note5 = (666, Note::sample(&mut rng, &params));

        user_account.state.add_account(0, acc0);
        user_account.state.add_account(128, acc1);
        user_account.state.add_note(note0.0, note0.1);
        user_account.state.add_note(note1.0, note1.1);
        user_account.state.add_note(note2.0, note2.1);
        user_account.state.add_note(note3.0, note3.1);
        user_account.state.add_note(note4.0, note4.1);
        user_account.state.add_note(note5.0, note5.1);
        user_account.state.add_account(1024, acc2);

        (0..10).into_iter().for_each(|idx| {
            user_account.state.add_note(1024 + idx + 1, Note::sample(&mut rng, &params))
        });

        let inputs0 = user_account.get_tx_input(0).unwrap();
        assert!(inputs0.account.1 == user_account.initial_account());
        assert_eq!(inputs0.notes.len(), 0);

        let inputs1 = user_account.get_tx_input(128).unwrap();
        assert!(inputs1.account.1 == acc0);
        assert_eq!(inputs1.notes.len(), 1);
        assert!(inputs1.notes.contains(&note0));

        let inputs2 = user_account.get_tx_input(1024).unwrap();
        assert!(inputs2.account.1 == acc1);
        assert_eq!(inputs2.notes.len(), 2);
        assert!(inputs2.notes.contains(&note1));
        assert!(inputs2.notes.contains(&note2));
=======
    fn test_chain_specific_addresses() {
        let acc_polygon = UserAccount::new(Num::ZERO, Pool::PolygonBOB, State::init_test(POOL_PARAMS.clone()), POOL_PARAMS.clone());
        let acc_sepolia = UserAccount::new(Num::ZERO, Pool::SepoliaBOB, State::init_test(POOL_PARAMS.clone()), POOL_PARAMS.clone());
        let acc_optimism = UserAccount::new(Num::ZERO, Pool::OptimismBOB, State::init_test(POOL_PARAMS.clone()), POOL_PARAMS.clone());
        let acc_optimism_eth = UserAccount::new(Num::ZERO, Pool::OptimismETH, State::init_test(POOL_PARAMS.clone()), POOL_PARAMS.clone());

        assert!(acc_polygon.validate_address("PtfsqyJhA2yvmLtXBm55pkvFDX6XZrRMaib9F1GvwzmU8U4witUf8Jyse5kxBwa"));
        assert!(acc_polygon.validate_address("zkbob:PtfsqyJhA2yvmLtXBm55pkvFDX6XZrRMaib9F1GvwzmU8U4witUf8Jyse5kxBwa"));
        assert!(acc_polygon.validate_address("zkbob_polygon:PtfsqyJhA2yvmLtXBm55pkvFDX6XZrRMaib9F1GvwzmU8U4witUf8Jyse5kRF7i"));
        assert!(!acc_polygon.validate_address("zkbob_optimism:PtfsqyJhA2yvmLtXBm55pkvFDX6XZrRMaib9F1GvwzmU8U4witUf8Jyse5vHs5L"));
        assert!(!acc_polygon.validate_address("zkbob_polygon:PtfsqyJhA2yvmLtXBm55pkvFDX6XZrRMaib9F1GvwzmU8U4witUf8Jyse5vHs5L"));

        assert!(!acc_sepolia.validate_address("PtfsqyJhA2yvmLtXBm55pkvFDX6XZrRMaib9F1GvwzmU8U4witUf8Jyse5kxBwa"));
        assert!(acc_sepolia.validate_address("zkbob:PtfsqyJhA2yvmLtXBm55pkvFDX6XZrRMaib9F1GvwzmU8U4witUf8Jyse5kxBwa"));
        assert!(!acc_sepolia.validate_address("zkbob_polygon:PtfsqyJhA2yvmLtXBm55pkvFDX6XZrRMaib9F1GvwzmU8U4witUf8Jyse5kRF7i"));
        assert!(!acc_sepolia.validate_address("zkbob_optimism:PtfsqyJhA2yvmLtXBm55pkvFDX6XZrRMaib9F1GvwzmU8U4witUf8Jyse5vHs5L"));
        assert!(!acc_sepolia.validate_address("zkbob_polygon:PtfsqyJhA2yvmLtXBm55pkvFDX6XZrRMaib9F1GvwzmU8U4witUf8Jyse5vHs5L"));
        
        assert!(!acc_optimism.validate_address("PtfsqyJhA2yvmLtXBm55pkvFDX6XZrRMaib9F1GvwzmU8U4witUf8Jyse5kxBwa"));
        assert!(acc_optimism.validate_address("zkbob:PtfsqyJhA2yvmLtXBm55pkvFDX6XZrRMaib9F1GvwzmU8U4witUf8Jyse5kxBwa"));
        assert!(!acc_optimism.validate_address("zkbob_polygon:PtfsqyJhA2yvmLtXBm55pkvFDX6XZrRMaib9F1GvwzmU8U4witUf8Jyse5kRF7i"));
        assert!(acc_optimism.validate_address("zkbob_optimism:PtfsqyJhA2yvmLtXBm55pkvFDX6XZrRMaib9F1GvwzmU8U4witUf8Jyse5vHs5L"));
        assert!(!acc_optimism.validate_address("zkbob_polygon:PtfsqyJhA2yvmLtXBm55pkvFDX6XZrRMaib9F1GvwzmU8U4witUf8Jyse5vHs5L"));
        assert!(!acc_optimism.validate_address("zkbob_optimism:PtfsqyJhA2yvmLtXBm55pkvFDX6XZrRMaib9F1GvwzmU8U4witUf8Jyse5kRF7i"));
        assert!(!acc_optimism.validate_address("zkbob_optimism:PtfsqyJhA2yvmLtXBm55pkvFDX6XZrRMaib9F1GvwzmU8U4witUf8Jyse5kR*&**7i"));
        assert!(!acc_optimism.validate_address("zkbob_zkbober:PtfsqyJhA2yvmLtXBm55pkvFDX6XZrRMaib9F1GvwzmU8U4witUf8Jyse5vHs5L"));
        assert!(!acc_optimism.validate_address("zkbob:optimism:PtfsqyJhA2yvmLtXBm55pkvFDX6XZrRMaib9F1GvwzmU8U4witUf8Jyse5vHs5L"));
        assert!(!acc_optimism.validate_address("zkbob:"));
        assert!(!acc_optimism.validate_address(":"));
        assert!(!acc_optimism.validate_address(""));

        assert!(!acc_optimism_eth.validate_address("PtfsqyJhA2yvmLtXBm55pkvFDX6XZrRMaib9F1GvwzmU8U4witUf8Jyse5kxBwa"));
        assert!(acc_optimism_eth.validate_address("zkbob:PtfsqyJhA2yvmLtXBm55pkvFDX6XZrRMaib9F1GvwzmU8U4witUf8Jyse5kxBwa"));
        assert!(acc_optimism_eth.validate_address("zkbob_optimism_eth:PtfsqyJhA2yvmLtXBm55pkvFDX6XZrRMaib9F1GvwzmU8U4witUf8Jyse1j9diw"));
        assert!(!acc_optimism_eth.validate_address("zkbob_polygon:PtfsqyJhA2yvmLtXBm55pkvFDX6XZrRMaib9F1GvwzmU8U4witUf8Jyse5kRF7i"));
        assert!(!acc_optimism_eth.validate_address("zkbob_optimism:PtfsqyJhA2yvmLtXBm55pkvFDX6XZrRMaib9F1GvwzmU8U4witUf8Jyse5vHs5L"));
        assert!(!acc_optimism_eth.validate_address("zkbob_optimism_eth:PtfsqyJhA2yvmLtXBm55pkvFDX6XZrRMaib9F1GvwzmU8U4witUf8Jyse5kRF7i"));
    }   

    #[test]
    fn test_chain_specific_address_ownable() {
        let accs = [
            UserAccount::new(Num::ZERO, Pool::PolygonBOB, State::init_test(POOL_PARAMS.clone()), POOL_PARAMS.clone()),
            UserAccount::new(Num::ZERO, Pool::OptimismBOB, State::init_test(POOL_PARAMS.clone()), POOL_PARAMS.clone()),
            UserAccount::new(Num::ZERO, Pool::OptimismETH, State::init_test(POOL_PARAMS.clone()), POOL_PARAMS.clone()),
            UserAccount::new(Num::ZERO, Pool::SepoliaBOB, State::init_test(POOL_PARAMS.clone()), POOL_PARAMS.clone()),
            UserAccount::new(Num::ZERO, Pool::GoerliBOB, State::init_test(POOL_PARAMS.clone()), POOL_PARAMS.clone()),
            UserAccount::new(Num::ZERO, Pool::GoerliOptimismBOB, State::init_test(POOL_PARAMS.clone()), POOL_PARAMS.clone()),
        ];
        let acc2 = UserAccount::new(Num::ONE, Pool::OptimismBOB, State::init_test(POOL_PARAMS.clone()), POOL_PARAMS.clone());
        let pool_addresses: Vec<String> = accs.iter().map(|acc| acc.generate_address()).collect();
        let universal_addresses: Vec<String> = accs.iter().map(|acc| acc.generate_universal_address()).collect();

        accs.iter().enumerate().for_each(|(acc_idx, acc)| {
            pool_addresses.iter().enumerate().for_each(|(addr_idx, addr)| {
                if addr_idx == acc_idx {
                    assert!(acc.is_own_address(&addr));
                } else {
                    assert!(!acc.is_own_address(&addr));
                }
                assert!(!acc2.is_own_address(&addr))
            });

            universal_addresses.iter().for_each(|addr| {
                assert!(acc.is_own_address(&addr));
                assert!(!acc2.is_own_address(&addr))
            });
        });
>>>>>>> 3334d84c
    }
}<|MERGE_RESOLUTION|>--- conflicted
+++ resolved
@@ -238,24 +238,12 @@
         cipher::decrypt_out(self.keys.eta, &data, &self.params)
     }
 
-<<<<<<< HEAD
-    pub fn is_own_address(&self, address: &str) -> bool {
-        let mut result = false;
-        if let Ok((d, p_d)) = parse_address::<P>(address, &self.params) {
-            let own_p_d = derive_key_p_d(d.to_num(), self.keys.eta, &self.params).x;
-            result = own_p_d == p_d;
-        }
-
-        result
-    }
-
     fn initial_account(&self) -> Account<P::Fr> {
         // Initial account should have d = pool_id to protect from reply attacks
-        let d = self.pool_id;
-        let p_d = derive_key_p_d(d.to_num(), self.keys.eta, &self.params).x;
-        
+        let d = self.pool.pool_id_num().to_num();
+        let p_d = derive_key_p_d(d, self.keys.eta, &self.params).x;
         Account {
-            d: self.pool_id,
+            d: BoundedNum::new(d),
             p_d,
             i: BoundedNum::new(Num::ZERO),
             b: BoundedNum::new(Num::ZERO),
@@ -263,8 +251,6 @@
         }
     }
 
-=======
->>>>>>> 3334d84c
     /// Constructs a transaction.
     pub fn create_tx(
         &self,
@@ -296,22 +282,7 @@
 
         // initial input account (from non-optimistic state)
         let in_account = in_account_optimistic.unwrap_or_else(|| {
-<<<<<<< HEAD
             state.latest_account.unwrap_or_else(|| self.initial_account())
-=======
-            state.latest_account.unwrap_or_else(|| {
-                // Initial account should have d = pool_id to protect from reply attacks
-                let d = self.pool.pool_id_num().to_num();
-                let p_d = derive_key_p_d(d, self.keys.eta, &self.params).x;
-                Account {
-                    d: BoundedNum::new(d),
-                    p_d,
-                    i: BoundedNum::new(Num::ZERO),
-                    b: BoundedNum::new(Num::ZERO),
-                    e: BoundedNum::new(Num::ZERO),
-                }
-            })
->>>>>>> 3334d84c
         });
 
         let tree = &self.state.tree;
@@ -777,7 +748,6 @@
     }
 
     #[test]
-<<<<<<< HEAD
     fn test_tx_inputs() {
         let params = POOL_PARAMS.clone();
         let mut rng = CustomRng;
@@ -826,7 +796,10 @@
         assert_eq!(inputs2.notes.len(), 2);
         assert!(inputs2.notes.contains(&note1));
         assert!(inputs2.notes.contains(&note2));
-=======
+
+    }
+
+    #[test]
     fn test_chain_specific_addresses() {
         let acc_polygon = UserAccount::new(Num::ZERO, Pool::PolygonBOB, State::init_test(POOL_PARAMS.clone()), POOL_PARAMS.clone());
         let acc_sepolia = UserAccount::new(Num::ZERO, Pool::SepoliaBOB, State::init_test(POOL_PARAMS.clone()), POOL_PARAMS.clone());
@@ -895,6 +868,5 @@
                 assert!(!acc2.is_own_address(&addr))
             });
         });
->>>>>>> 3334d84c
     }
 }