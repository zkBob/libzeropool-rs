--- conflicted
+++ resolved
@@ -170,10 +170,6 @@
 #[cfg(test)]
 mod tests {
     use std::str::FromStr;
-<<<<<<< HEAD
-
-=======
->>>>>>> 3334d84c
     use super::*;
 
     #[test]
