[package]
name = "libzkbob-rs-wasm"
description = "A higher level zkBob API for Wasm"
version = "1.0.0"
authors = ["Dmitry Vdovin <voidxnull@gmail.com>"]
repository = "https://github.com/zkBob/libzkbob-rs/"
license = "MIT OR Apache-2.0"
edition = "2018"

[lib]
crate-type = ["cdylib", "rlib"]

[features]
default = ["console_error_panic_hook"]
bundler = ["libzkbob-rs/web"]
web = ["libzkbob-rs/web"]
nodejs = ["libzkbob-rs/node"]
multicore = ["fawkes-crypto/multicore", "wasm-bindgen-rayon"]

[dependencies]
wasm-bindgen = { version = "0.2.74" }

# The `console_error_panic_hook` crate provides better debugging of panics by
# logging them with `console.error`. This is great for development, but requires
# all the `std::fmt` and `std::panicking` infrastructure, so isn't great for
# code size when deploying.
console_error_panic_hook = { version = "0.1.6", optional = true }

# `wee_alloc` is a tiny allocator for wasm that is only ~1K in code size
# compared to the default allocator's ~10K. It is slower than the default
# allocator, however.
#
# Unfortunately, `wee_alloc` requires nightly Rust when targeting wasm for now.
wee_alloc = { version = "0.4.5", optional = true }

libzkbob-rs = { path = "../libzkbob-rs" }
<<<<<<< HEAD
libzeropool = { git = "https://github.com/zkBob/libzeropool", branch = "feature/compliance", version = "0.5.6", default-features = false }
=======
>>>>>>> f643d906
getrandom = { version = "0.2.3", features = ["js"] }
bs58 = "0.4.0"
kvdb-web = { version = "0.9.0", path = "../libs/kvdb-web"}
kvdb = "0.9.0"
kvdb-memorydb = "0.9.0"
byteorder = "1.4.3"
wasm-bindgen-futures = "0.4.24"
serde = "1.0.126"
sha3 = "0.9.1"
thiserror = "1.0.26"
serde-wasm-bindgen = "0.3.0"
lazy_static = "1.4.0"
hex = { version = "0.4.3", features = ["serde"] }
js-sys = "0.3.55"
wasm-bindgen-rayon = { version = "1.0", optional = true }
rayon = "1.5.1"
bincode = "1.3.3"
web-sys = "0.3.61"

[dependencies.fawkes-crypto]
git = "https://github.com/zkBob/fawkes-crypto"
branch = "master"
package = "fawkes-crypto-zkbob"
version = "4.5.0"
features = ["wasm", "serde_support"]


[dev-dependencies]
wasm-bindgen-test = "0.3.24"
test-case = "1.2.0"
rand = "0.8.4"
serde_json = "1.0.64"
wasm-bindgen = { version = "0.2.74", features = ["serde-serialize"] }

[profile.release]
# Tell `rustc` to optimize for small code size.
opt-level = "s"

# Until wasm-pack learns how to find wasm-opt in PATH
[package.metadata.wasm-pack.profile.dev]
wasm-opt = false

[package.metadata.wasm-pack.profile.profiling]
wasm-opt = false

[package.metadata.wasm-pack.profile.release]
wasm-opt = false
<|MERGE_RESOLUTION|>--- conflicted
+++ resolved
@@ -34,10 +34,6 @@
 wee_alloc = { version = "0.4.5", optional = true }
 
 libzkbob-rs = { path = "../libzkbob-rs" }
-<<<<<<< HEAD
-libzeropool = { git = "https://github.com/zkBob/libzeropool", branch = "feature/compliance", version = "0.5.6", default-features = false }
-=======
->>>>>>> f643d906
 getrandom = { version = "0.2.3", features = ["js"] }
 bs58 = "0.4.0"
 kvdb-web = { version = "0.9.0", path = "../libs/kvdb-web"}
