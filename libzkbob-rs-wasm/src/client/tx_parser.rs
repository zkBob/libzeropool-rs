--- conflicted
+++ resolved
@@ -1,22 +1,6 @@
 use byteorder::{LittleEndian, ReadBytesExt};
-<<<<<<< HEAD
-use libzkbob_rs::{libzeropool::{native::{account::Account, note::Note, cipher, key::{self, derive_key_p_d}}, fawkes_crypto::ff_uint::{Num, NumRepr, Uint}}, delegated_deposit::{MEMO_DELEGATED_DEPOSIT_SIZE, MemoDelegatedDeposit}, utils::zero_account};
+use libzkbob_rs::{libzeropool::{native::{account::Account, note::Note, cipher, key::{self, derive_key_p_d}}, fawkes_crypto::ff_uint::{Num, NumRepr, Uint}, constants}, delegated_deposit::{MEMO_DELEGATED_DEPOSIT_SIZE, MemoDelegatedDeposit}, utils::zero_account};
 use libzkbob_rs::{merkle::Hash, keys::Keys, delegated_deposit::DELEGATED_DEPOSIT_MAGIC};
-=======
-use libzeropool::{
-    constants,
-    native::{
-        account::Account,
-        note::Note,
-        cipher,
-        key
-    },
-    fawkes_crypto::ff_uint::{
-        Num, NumRepr, Uint
-    }
-};
-use libzkbob_rs::{merkle::Hash, keys::Keys};
->>>>>>> c15533f3
 use wasm_bindgen::{prelude::*, JsCast};
 use serde::{Serialize, Deserialize};
 use std::iter::IntoIterator;
@@ -24,21 +8,7 @@
 #[cfg(feature = "multicore")]
 use rayon::prelude::*;
 
-use crate::{PoolParams, Fr, IndexedNote, IndexedTx, Fs, ParseTxsResult, POOL_PARAMS, helpers::vec_into_iter};
-
-enum MemoMessagePrefix {
-    CommonV1 = 0,
-    DirectDepositV1 = 1,
-}
-
-/*impl MemoMessagePrefix {
-    fn value(&self) -> u16 {
-        match *self {
-            MemoMessagePrefix::CommonV1 => 0,
-            MemoMessagePrefix::DirectDepositV1 => 1,
-        }
-    }
-}*/
+use crate::{PoolParams, Fr, IndexedNote, IndexedTx, Fs, ParseTxsResult, POOL_PARAMS, helpers::vec_into_iter}; 
 
 #[derive(Serialize, Deserialize, Clone, Default)]
 pub struct StateUpdate {
@@ -148,8 +118,7 @@
     tx_hash: Option<&Vec<u8>>,
     eta: &Num<Fr>,
     params: &PoolParams
-<<<<<<< HEAD
-) -> ParseResult {
+) -> Result<ParseResult, String> {
 
     // Special case: transaction contains delegated deposits
     if memo[0..4] == DELEGATED_DEPOSIT_MAGIC {
@@ -204,22 +173,16 @@
             },
         };
 
-        return parse_result;
-    }
-
+        return Ok(parse_result);
+    }
+
+    // regular case: simple transaction memo
     let num_hashes = (&memo[0..4]).read_u32::<LittleEndian>().unwrap();
-    let hashes = (&memo[4..])
-=======
-) -> Result<ParseResult, String> {
-    let prefix = (&memo[0..4]).read_u32::<LittleEndian>().unwrap();
-    let memo_type = (prefix >> 16) & 0xffff;
-    let num_hashes =(prefix & 0xffff) as usize;
-    if num_hashes <= (constants::OUT + 1) {
+    if num_hashes <= (constants::OUT + 1) as u32 {
         let hashes = (&memo[4..])
->>>>>>> c15533f3
-        .chunks(32)
-        .take(num_hashes as usize)
-        .map(|bytes| Num::from_uint_reduced(NumRepr(Uint::from_little_endian(bytes))));
+            .chunks(32)
+            .take(num_hashes as usize)
+            .map(|bytes| Num::from_uint_reduced(NumRepr(Uint::from_little_endian(bytes))));
     
         let pair = cipher::decrypt_out(*eta, &memo, params);
 
